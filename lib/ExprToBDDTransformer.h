--- conflicted
+++ resolved
@@ -188,7 +188,8 @@
     {
         if (config.reorderType != NO_REORDER)
         {
-<<<<<<< HEAD
+          setReorderingGroups();
+
           switch (config.reorderType)
           {
               case WIN2:
@@ -216,37 +217,6 @@
               default:
                   break;
           }
-=======
-            setReorderingGroups();
-
-            switch (config.reorderType)
-            {
-            case WIN2:
-                bddManager.AutodynEnable(CUDD_REORDER_WINDOW2);
-                break;
-            case WIN2_ITE:
-                bddManager.AutodynEnable(CUDD_REORDER_WINDOW2_CONV);
-                break;
-            case WIN3:
-                bddManager.AutodynEnable(CUDD_REORDER_WINDOW3);
-                break;
-            case WIN3_ITE:
-                bddManager.AutodynEnable(CUDD_REORDER_WINDOW3_CONV);
-                break;
-            case SIFT:
-                bddManager.SetMaxGrowth(1.05);
-                bddManager.SetSiftMaxVar(1);
-                bddManager.AutodynEnable(CUDD_REORDER_SYMM_SIFT);
-                break;
-            case SIFT_ITE:
-                bddManager.SetMaxGrowth(1.05);
-                bddManager.SetSiftMaxVar(1);
-                bddManager.AutodynEnable(CUDD_REORDER_SYMM_SIFT_CONV);
-                break;
-            default:
-                break;
-            }
->>>>>>> 0278d196
         }
     }
 
