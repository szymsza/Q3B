--- conflicted
+++ resolved
@@ -1789,9 +1789,7 @@
 	}
     }
 
-<<<<<<< HEAD
-=======
-    return bdd;
+    return true;
 }
 
 bool ExprToBDDTransformer::isMinusOne(const Bvec& bvec)
@@ -1804,6 +1802,5 @@
 	}
     }
 
->>>>>>> 1c09dcbc
     return true;
 }